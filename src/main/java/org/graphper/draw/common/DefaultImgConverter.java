--- conflicted
+++ resolved
@@ -16,11 +16,8 @@
 
 package org.graphper.draw.common;
 
-<<<<<<< HEAD
-=======
 import static org.graphper.util.FontUtils.DEFAULT_FONT;
 
->>>>>>> 1f389895
 import java.awt.BasicStroke;
 import java.awt.Color;
 import java.awt.Font;
@@ -170,19 +167,12 @@
     String fontName = ele.getAttribute(FONT_FAMILY);
     FlatPoint size = FontUtils.measure(text, fontName, fontSize, 0);
     Color color = toColor(ele.getAttribute(FILL));
-<<<<<<< HEAD
-    if (color != null) {
-      g2d.setColor(color);
-    }
-
-=======
     if (color == null) {
       color = Color.BLACK;
     }
     g2d.setColor(color);
 
     fontName = fontName == null ? DEFAULT_FONT : fontName;
->>>>>>> 1f389895
     g2d.setFont(new Font(fontName, Font.PLAIN, fontSize));
     g2d.drawString(text, (float) (x - (size.getWidth() / 2)), (float) y);
   }
