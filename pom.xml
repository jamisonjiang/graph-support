--- conflicted
+++ resolved
@@ -22,11 +22,7 @@
 
     <groupId>org.graphper</groupId>
     <artifactId>graph-support</artifactId>
-<<<<<<< HEAD
-    <version>1.2.1</version>
-=======
     <version>1.2.2</version>
->>>>>>> 1f389895
 
     <name>${project.artifactId}</name>
     <description>Java re-implementation of tiny graphviz</description>
